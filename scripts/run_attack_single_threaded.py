"""
A command line parser to run an attack from user specifications.
"""

import textattack
import time
import tqdm
import os

from run_attack_args_helper import *

def run(args):
    # Only use one GPU, if we have one.
    if 'CUDA_VISIBLE_DEVICES' not in os.environ:
        os.environ['CUDA_VISIBLE_DEVICES'] = '0'
    # Disable tensorflow logs, except in the case of an error.
    if 'TF_CPP_MIN_LOG_LEVEL' not in os.environ:
        os.environ['TF_CPP_MIN_LOG_LEVEL'] = '3'
    # Cache TensorFlow Hub models here, if not otherwise specified.
    if 'TFHUB_CACHE_DIR' not in os.environ:
        os.environ['TFHUB_CACHE_DIR'] = os.path.expanduser('~/.cache/tensorflow-hub')
    
    start_time = time.time()
    
    # Models and Attack
    goal_function, attack = parse_goal_function_and_attack_from_args(args)
<<<<<<< HEAD
    print(attack,'\n')
=======
    print(attack, '\n')
>>>>>>> 70fdfe32
    
    # Logger
    attack_logger = parse_logger_from_args(args)

    load_time = time.time()
    print(f'Load time: {load_time - start_time}s')

    if args.interactive:
        print('Running in interactive mode')
        print('----------------------------')

        while True:
            print('Enter a sentence to attack or "q" to quit:')
            text = input()

            if text == 'q':
                break
            
            if not text:
                continue

            tokenized_text = textattack.shared.tokenized_text.TokenizedText(text, goal_function.model.tokenizer)
            
            result = goal_function.get_results([tokenized_text], goal_function.get_output(tokenized_text))[0]
            print('Attacking...')

            result = next(attack.attack_dataset([(result.output, text)]))
            print(result.__str__(color_method='stdout'))
    
    else:
        # Not interactive? Use default dataset.
        if args.model in DATASET_BY_MODEL:
            data = DATASET_BY_MODEL[args.model](offset=args.num_examples_offset)
        else:
            raise ValueError(f'Error: unsupported model {args.model}')
        
        pbar = tqdm.tqdm(total=args.num_examples, smoothing=0)
        num_results = 0
        num_failures = 0
        num_successes = 0
        for result in attack.attack_dataset(data, 
                                        num_examples=args.num_examples, 
                                        shuffle=args.shuffle, 
                                        attack_n=args.attack_n):
            attack_logger.log_result(result)
            if not args.disable_stdout:
                print('\n')
            if (not args.attack_n) or (not isinstance(result, textattack.attack_results.SkippedAttackResult)):
                pbar.update(1)
            num_results += 1
            if type(result) == textattack.attack_results.AttackResult: # if not failed or skipped
                num_successes += 1
            if type(result) == textattack.attack_results.FailedAttackResult: # if not failed or skipped
                num_failures += 1
            pbar.set_description('[Succeeded / Failed / Total] {} / {} / {}'.format(num_successes, num_failures, num_results))
        pbar.close()
        print()
        # Enable summary stdout
        if args.disable_stdout:
            attack_logger.enable_stdout()
        attack_logger.log_summary()
        attack_logger.flush()
        print()
        finish_time = time.time()
        print(f'Attack time: {time.time() - load_time}s')

if __name__ == '__main__': 
    run(get_args())<|MERGE_RESOLUTION|>--- conflicted
+++ resolved
@@ -24,11 +24,7 @@
     
     # Models and Attack
     goal_function, attack = parse_goal_function_and_attack_from_args(args)
-<<<<<<< HEAD
-    print(attack,'\n')
-=======
     print(attack, '\n')
->>>>>>> 70fdfe32
     
     # Logger
     attack_logger = parse_logger_from_args(args)
