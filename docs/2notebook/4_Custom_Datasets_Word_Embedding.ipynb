{
 "cells": [
  {
   "cell_type": "markdown",
   "metadata": {},
   "source": [
    "# TextAttack with Custom Dataset and Word Embedding.\n", 
    "\n",
    "This tutorial will show you how to use textattack with any dataset and word embedding you may want to use\n"
   ]
  },
  {
   "cell_type": "markdown",
   "metadata": {},
   "source": [
    "[![Open In Colab](https://colab.research.google.com/assets/colab-badge.svg)](https://colab.research.google.com/github/QData/TextAttack/blob/master/docs/2notebook/4_Custom_Datasets_Word_Embedding.ipynb)\n",
    "\n",
    "[![View Source on GitHub](https://img.shields.io/badge/github-view%20source-black.svg)](https://github.com/QData/TextAttack/blob/master/docs/2notebook/4_Custom_Datasets_Word_Embedding.ipynb)"
   ]
  },
  {
   "cell_type": "markdown",
   "metadata": {
    "id": "_WVki6Bvbjur"
   },
   "source": [
    "Please remember to run  **pip3 install textattack[tensorflow]**  in your notebook enviroment before the following codes:\n",
    "\n",
    "## **Importing the Model**\n",
    "\n",
    "We start by choosing a pretrained model we want to attack. In this example we will use the albert base v2 model from HuggingFace. This model was trained with data from imbd, a set of movie reviews with either positive or negative labels."
   ]
  },
  {
   "cell_type": "code",
   "execution_count": 1,
   "metadata": {},
   "outputs": [
    {
     "name": "stdout",
     "output_type": "stream",
     "text": [
      "Requirement already satisfied: textattack in /Library/Frameworks/Python.framework/Versions/3.7/lib/python3.7/site-packages (0.3.0)\n",
      "Requirement already satisfied: editdistance in /Library/Frameworks/Python.framework/Versions/3.7/lib/python3.7/site-packages (from textattack) (0.5.3)\n",
      "Requirement already satisfied: num2words in /Library/Frameworks/Python.framework/Versions/3.7/lib/python3.7/site-packages (from textattack) (0.5.10)\n",
      "Requirement already satisfied: flair in /Library/Frameworks/Python.framework/Versions/3.7/lib/python3.7/site-packages (from textattack) (0.6.1.post1)\n",
      "Requirement already satisfied: bert-score>=0.3.5 in /Library/Frameworks/Python.framework/Versions/3.7/lib/python3.7/site-packages (from textattack) (0.3.7)\n",
      "Requirement already satisfied: tqdm<4.50.0,>=4.27 in /Library/Frameworks/Python.framework/Versions/3.7/lib/python3.7/site-packages (from textattack) (4.49.0)\n",
      "Requirement already satisfied: nltk in /Library/Frameworks/Python.framework/Versions/3.7/lib/python3.7/site-packages (from textattack) (3.5)\n",
      "Requirement already satisfied: transformers>=3.3.0 in /Library/Frameworks/Python.framework/Versions/3.7/lib/python3.7/site-packages (from textattack) (4.1.1)\n",
      "Requirement already satisfied: word2number in /Library/Frameworks/Python.framework/Versions/3.7/lib/python3.7/site-packages (from textattack) (1.1)\n",
      "Requirement already satisfied: filelock in /Library/Frameworks/Python.framework/Versions/3.7/lib/python3.7/site-packages (from textattack) (3.0.12)\n",
      "Requirement already satisfied: terminaltables in /Library/Frameworks/Python.framework/Versions/3.7/lib/python3.7/site-packages (from textattack) (3.1.0)\n",
      "Requirement already satisfied: lru-dict in /Library/Frameworks/Python.framework/Versions/3.7/lib/python3.7/site-packages (from textattack) (1.1.6)\n",
      "Requirement already satisfied: datasets in /Library/Frameworks/Python.framework/Versions/3.7/lib/python3.7/site-packages (from textattack) (1.1.3)\n",
      "Requirement already satisfied: language-tool-python in /Library/Frameworks/Python.framework/Versions/3.7/lib/python3.7/site-packages (from textattack) (2.4.7)\n",
      "Requirement already satisfied: more-itertools in /Library/Frameworks/Python.framework/Versions/3.7/lib/python3.7/site-packages (from textattack) (8.6.0)\n",
      "Requirement already satisfied: pandas>=1.0.1 in /Library/Frameworks/Python.framework/Versions/3.7/lib/python3.7/site-packages (from textattack) (1.2.0)\n",
      "Requirement already satisfied: torch!=1.8,>=1.7.0 in /Library/Frameworks/Python.framework/Versions/3.7/lib/python3.7/site-packages (from textattack) (1.7.1)\n",
      "Requirement already satisfied: lemminflect in /Library/Frameworks/Python.framework/Versions/3.7/lib/python3.7/site-packages (from textattack) (0.2.1)\n",
      "Requirement already satisfied: numpy<1.19.0 in /Library/Frameworks/Python.framework/Versions/3.7/lib/python3.7/site-packages (from textattack) (1.18.5)\n",
      "Requirement already satisfied: PySocks!=1.5.7,>=1.5.6 in /Library/Frameworks/Python.framework/Versions/3.7/lib/python3.7/site-packages (from textattack) (1.7.1)\n",
      "Requirement already satisfied: scipy==1.4.1 in /Library/Frameworks/Python.framework/Versions/3.7/lib/python3.7/site-packages (from textattack) (1.4.1)\n",
      "Requirement already satisfied: docopt>=0.6.2 in /Library/Frameworks/Python.framework/Versions/3.7/lib/python3.7/site-packages (from num2words->textattack) (0.6.2)\n",
      "Requirement already satisfied: gdown in /Library/Frameworks/Python.framework/Versions/3.7/lib/python3.7/site-packages (from flair->textattack) (3.12.2)\n",
      "Requirement already satisfied: tabulate in /Library/Frameworks/Python.framework/Versions/3.7/lib/python3.7/site-packages (from flair->textattack) (0.8.7)\n",
      "Requirement already satisfied: konoha<5.0.0,>=4.0.0 in /Library/Frameworks/Python.framework/Versions/3.7/lib/python3.7/site-packages (from flair->textattack) (4.6.2)\n",
      "Requirement already satisfied: python-dateutil>=2.6.1 in /Library/Frameworks/Python.framework/Versions/3.7/lib/python3.7/site-packages (from flair->textattack) (2.8.1)\n",
      "Requirement already satisfied: ftfy in /Library/Frameworks/Python.framework/Versions/3.7/lib/python3.7/site-packages (from flair->textattack) (5.8)\n",
      "Requirement already satisfied: regex in /Library/Frameworks/Python.framework/Versions/3.7/lib/python3.7/site-packages (from flair->textattack) (2020.11.13)\n",
      "Requirement already satisfied: segtok>=1.5.7 in /Library/Frameworks/Python.framework/Versions/3.7/lib/python3.7/site-packages (from flair->textattack) (1.5.10)\n",
      "Requirement already satisfied: gensim>=3.4.0 in /Library/Frameworks/Python.framework/Versions/3.7/lib/python3.7/site-packages (from flair->textattack) (3.8.3)\n",
      "Requirement already satisfied: matplotlib>=2.2.3 in /Library/Frameworks/Python.framework/Versions/3.7/lib/python3.7/site-packages (from flair->textattack) (3.3.3)\n",
      "Requirement already satisfied: bpemb>=0.3.2 in /Library/Frameworks/Python.framework/Versions/3.7/lib/python3.7/site-packages (from flair->textattack) (0.3.2)\n",
      "Requirement already satisfied: janome in /Library/Frameworks/Python.framework/Versions/3.7/lib/python3.7/site-packages (from flair->textattack) (0.4.1)\n",
      "Requirement already satisfied: langdetect in /Library/Frameworks/Python.framework/Versions/3.7/lib/python3.7/site-packages (from flair->textattack) (1.0.8)\n",
      "Requirement already satisfied: hyperopt>=0.1.1 in /Library/Frameworks/Python.framework/Versions/3.7/lib/python3.7/site-packages (from flair->textattack) (0.2.5)\n",
      "Requirement already satisfied: sentencepiece!=0.1.92 in /Library/Frameworks/Python.framework/Versions/3.7/lib/python3.7/site-packages (from flair->textattack) (0.1.94)\n",
      "Requirement already satisfied: lxml in /Library/Frameworks/Python.framework/Versions/3.7/lib/python3.7/site-packages (from flair->textattack) (4.6.2)\n",
      "Requirement already satisfied: deprecated>=1.2.4 in /Library/Frameworks/Python.framework/Versions/3.7/lib/python3.7/site-packages (from flair->textattack) (1.2.10)\n",
      "Requirement already satisfied: scikit-learn>=0.21.3 in /Library/Frameworks/Python.framework/Versions/3.7/lib/python3.7/site-packages (from flair->textattack) (0.24.0)\n",
      "Requirement already satisfied: mpld3==0.3 in /Library/Frameworks/Python.framework/Versions/3.7/lib/python3.7/site-packages (from flair->textattack) (0.3)\n",
      "Requirement already satisfied: sqlitedict>=1.6.0 in /Library/Frameworks/Python.framework/Versions/3.7/lib/python3.7/site-packages (from flair->textattack) (1.7.0)\n",
      "Requirement already satisfied: requests in /Library/Frameworks/Python.framework/Versions/3.7/lib/python3.7/site-packages (from bert-score>=0.3.5->textattack) (2.25.1)\n",
      "Requirement already satisfied: click in /Library/Frameworks/Python.framework/Versions/3.7/lib/python3.7/site-packages (from nltk->textattack) (7.1.2)\n",
      "Requirement already satisfied: joblib in /Library/Frameworks/Python.framework/Versions/3.7/lib/python3.7/site-packages (from nltk->textattack) (1.0.0)\n",
      "Requirement already satisfied: packaging in /Library/Frameworks/Python.framework/Versions/3.7/lib/python3.7/site-packages (from transformers>=3.3.0->textattack) (20.8)\n",
      "Requirement already satisfied: sacremoses in /Library/Frameworks/Python.framework/Versions/3.7/lib/python3.7/site-packages (from transformers>=3.3.0->textattack) (0.0.43)\n",
      "Requirement already satisfied: tokenizers==0.9.4 in /Library/Frameworks/Python.framework/Versions/3.7/lib/python3.7/site-packages (from transformers>=3.3.0->textattack) (0.9.4)\n",
      "Requirement already satisfied: multiprocess in /Library/Frameworks/Python.framework/Versions/3.7/lib/python3.7/site-packages (from datasets->textattack) (0.70.11.1)\n",
      "Requirement already satisfied: pyarrow>=0.17.1 in /Library/Frameworks/Python.framework/Versions/3.7/lib/python3.7/site-packages (from datasets->textattack) (2.0.0)\n",
      "Requirement already satisfied: xxhash in /Library/Frameworks/Python.framework/Versions/3.7/lib/python3.7/site-packages (from datasets->textattack) (2.0.0)\n",
      "Requirement already satisfied: dill in /Library/Frameworks/Python.framework/Versions/3.7/lib/python3.7/site-packages (from datasets->textattack) (0.3.3)\n",
      "Requirement already satisfied: pytz>=2017.3 in /Library/Frameworks/Python.framework/Versions/3.7/lib/python3.7/site-packages (from pandas>=1.0.1->textattack) (2020.5)\n",
      "Requirement already satisfied: typing-extensions in /Library/Frameworks/Python.framework/Versions/3.7/lib/python3.7/site-packages (from torch!=1.8,>=1.7.0->textattack) (3.7.4.3)\n",
      "Requirement already satisfied: six in /Library/Frameworks/Python.framework/Versions/3.7/lib/python3.7/site-packages (from gdown->flair->textattack) (1.15.0)\n",
      "Requirement already satisfied: overrides==3.0.0 in /Library/Frameworks/Python.framework/Versions/3.7/lib/python3.7/site-packages (from konoha<5.0.0,>=4.0.0->flair->textattack) (3.0.0)\n",
      "Requirement already satisfied: wcwidth in /Library/Frameworks/Python.framework/Versions/3.7/lib/python3.7/site-packages (from ftfy->flair->textattack) (0.2.5)\n",
      "Requirement already satisfied: smart-open>=1.8.1 in /Library/Frameworks/Python.framework/Versions/3.7/lib/python3.7/site-packages (from gensim>=3.4.0->flair->textattack) (4.1.0)\n"
     ]
    },
    {
     "name": "stdout",
     "output_type": "stream",
     "text": [
      "Requirement already satisfied: kiwisolver>=1.0.1 in /Library/Frameworks/Python.framework/Versions/3.7/lib/python3.7/site-packages (from matplotlib>=2.2.3->flair->textattack) (1.3.1)\n",
      "Requirement already satisfied: cycler>=0.10 in /Library/Frameworks/Python.framework/Versions/3.7/lib/python3.7/site-packages (from matplotlib>=2.2.3->flair->textattack) (0.10.0)\n",
      "Requirement already satisfied: pillow>=6.2.0 in /Library/Frameworks/Python.framework/Versions/3.7/lib/python3.7/site-packages (from matplotlib>=2.2.3->flair->textattack) (8.0.1)\n",
      "Requirement already satisfied: pyparsing!=2.0.4,!=2.1.2,!=2.1.6,>=2.0.3 in /Library/Frameworks/Python.framework/Versions/3.7/lib/python3.7/site-packages (from matplotlib>=2.2.3->flair->textattack) (2.4.7)\n",
      "Requirement already satisfied: future in /Library/Frameworks/Python.framework/Versions/3.7/lib/python3.7/site-packages (from hyperopt>=0.1.1->flair->textattack) (0.18.2)\n",
      "Requirement already satisfied: networkx>=2.2 in /Library/Frameworks/Python.framework/Versions/3.7/lib/python3.7/site-packages (from hyperopt>=0.1.1->flair->textattack) (2.5)\n",
      "Requirement already satisfied: cloudpickle in /Library/Frameworks/Python.framework/Versions/3.7/lib/python3.7/site-packages (from hyperopt>=0.1.1->flair->textattack) (1.6.0)\n",
      "Requirement already satisfied: wrapt<2,>=1.10 in /Library/Frameworks/Python.framework/Versions/3.7/lib/python3.7/site-packages (from deprecated>=1.2.4->flair->textattack) (1.12.1)\n",
      "Requirement already satisfied: threadpoolctl>=2.0.0 in /Library/Frameworks/Python.framework/Versions/3.7/lib/python3.7/site-packages (from scikit-learn>=0.21.3->flair->textattack) (2.1.0)\n",
      "Requirement already satisfied: certifi>=2017.4.17 in /Library/Frameworks/Python.framework/Versions/3.7/lib/python3.7/site-packages (from requests->bert-score>=0.3.5->textattack) (2020.12.5)\n",
      "Requirement already satisfied: chardet<5,>=3.0.2 in /Library/Frameworks/Python.framework/Versions/3.7/lib/python3.7/site-packages (from requests->bert-score>=0.3.5->textattack) (4.0.0)\n",
      "Requirement already satisfied: idna<3,>=2.5 in /Library/Frameworks/Python.framework/Versions/3.7/lib/python3.7/site-packages (from requests->bert-score>=0.3.5->textattack) (2.10)\n",
      "Requirement already satisfied: urllib3<1.27,>=1.21.1 in /Library/Frameworks/Python.framework/Versions/3.7/lib/python3.7/site-packages (from requests->bert-score>=0.3.5->textattack) (1.26.2)\n",
      "Requirement already satisfied: decorator>=4.3.0 in /Library/Frameworks/Python.framework/Versions/3.7/lib/python3.7/site-packages (from networkx>=2.2->hyperopt>=0.1.1->flair->textattack) (4.4.2)\n",
      "\u001b[33mWARNING: You are using pip version 20.1.1; however, version 21.1.3 is available.\n",
      "You should consider upgrading via the '/Library/Frameworks/Python.framework/Versions/3.7/bin/python3.7 -m pip install --upgrade pip' command.\u001b[0m\n"
     ]
    }
   ],
   "source": [
    "!pip3 install textattack"
   ]
  },
  {
   "cell_type": "code",
   "execution_count": 2,
   "metadata": {
    "colab": {
     "base_uri": "https://localhost:8080/",
     "height": 585,
     "referenced_widgets": [
      "1905ff29aaa242a88dc93f3247065364",
      "917713cc9b1344c7a7801144f04252bc",
      "b65d55c5b9f445a6bfd585f6237d22ca",
      "38b56a89b2ae4a8ca93c03182db26983",
      "26082a081d1c49bd907043a925cf88df",
      "1c3edce071ad4a2a99bf3e34ea40242c",
      "f9c265a003444a03bde78e18ed3f5a7e",
      "3cb9eb594c8640ffbfd4a0b1139d571a",
      "7d29511ba83a4eaeb4a2e5cd89ca1990",
      "136f44f7b8fa433ebff6d0a534c0588b",
      "2658e486ee77468a99ab4edc7b5191d8",
      "39bfd8c439b847e4bdfeee6e66ae86f3",
      "7ca4ce3d902d42758eb1fc02b9b211d3",
      "222cacceca11402db10ff88a92a2d31d",
      "108d2b83dff244edbebf4f8909dce789",
      "c06317aaf0064cb9b6d86d032821a8e2",
      "c18ac12f8c6148b9aa2d69885351fbcb",
      "b11ad31ee69441df8f0447a4ae62ce75",
      "a7e846fdbda740a38644e28e11a67707",
      "b38d5158e5584461bfe0b2f8ed3b0dc2",
      "3bdef9b4157e41f3a01f25b07e8efa48",
      "69e19afa8e2c49fbab0e910a5929200f",
      "2627a092f0c041c0a5f67451b1bd8b2b",
      "1780cb5670714c0a9b7a94b92ffc1819",
      "1ac87e683d2e4951ac94e25e8fe88d69",
      "02daee23726349a69d4473814ede81c3",
      "1fac551ad9d840f38b540ea5c364af70",
      "1027e6f245924195a930aca8c3844f44",
      "5b863870023e4c438ed75d830c13c5ac",
      "9ec55c6e2c4e40daa284596372728213",
      "5e2d17ed769d496db38d053cc69a914c",
      "dedaafae3bcc47f59b7d9b025b31fd0c",
      "8c2f5cda0ae9472fa7ec2b864d0bdc0e",
      "2a35d22dd2604950bae55c7c51f4af2c",
      "4c23ca1540fd48b1ac90d9365c9c6427",
      "3e4881a27c36472ab4c24167da6817cf",
      "af32025d22534f9da9e769b02f5e6422",
      "7af34c47299f458789e03987026c3519",
      "ed0ab8c7456a42618d6cbf6fd496b7b3",
      "25fc5fdac77247f9b029ada61af630fd"
     ]
    },
    "id": "4ZEnCFoYv-y7",
    "outputId": "c6c57cb9-6d6e-4efd-988f-c794356d4719"
   },
   "outputs": [
    {
     "data": {
      "application/vnd.jupyter.widget-view+json": {
       "model_id": "ae9361c362a14921a5dfac77403ba997",
       "version_major": 2,
       "version_minor": 0
      },
      "text/plain": [
       "HBox(children=(FloatProgress(value=0.0, description='Downloading', max=727.0, style=ProgressStyle(description_…"
      ]
     },
     "metadata": {},
     "output_type": "display_data"
    },
    {
     "name": "stdout",
     "output_type": "stream",
     "text": [
      "\n"
     ]
    },
    {
     "data": {
      "application/vnd.jupyter.widget-view+json": {
       "model_id": "2ebddb1a98c94467af5bbc97661ab2e6",
       "version_major": 2,
       "version_minor": 0
      },
      "text/plain": [
       "HBox(children=(FloatProgress(value=0.0, description='Downloading', max=46747112.0, style=ProgressStyle(descrip…"
      ]
     },
     "metadata": {},
     "output_type": "display_data"
    },
    {
     "name": "stdout",
     "output_type": "stream",
     "text": [
      "\n"
     ]
    },
    {
     "data": {
      "application/vnd.jupyter.widget-view+json": {
       "model_id": "7a9ff6dbfc444f2ea483f16055f4cf4a",
       "version_major": 2,
       "version_minor": 0
      },
      "text/plain": [
       "HBox(children=(FloatProgress(value=0.0, description='Downloading', max=760289.0, style=ProgressStyle(descripti…"
      ]
     },
     "metadata": {},
     "output_type": "display_data"
    },
    {
     "name": "stdout",
     "output_type": "stream",
     "text": [
      "\n"
     ]
    },
    {
     "data": {
      "application/vnd.jupyter.widget-view+json": {
       "model_id": "1345259be09b41b1adefed6763766ee2",
       "version_major": 2,
       "version_minor": 0
      },
      "text/plain": [
       "HBox(children=(FloatProgress(value=0.0, description='Downloading', max=156.0, style=ProgressStyle(description_…"
      ]
     },
     "metadata": {},
     "output_type": "display_data"
    },
    {
     "name": "stdout",
     "output_type": "stream",
     "text": [
      "\n"
     ]
    },
    {
     "data": {
      "application/vnd.jupyter.widget-view+json": {
       "model_id": "d21cada2e5bd47f8bee3facdf0b382a8",
       "version_major": 2,
       "version_minor": 0
      },
      "text/plain": [
       "HBox(children=(FloatProgress(value=0.0, description='Downloading', max=25.0, style=ProgressStyle(description_w…"
      ]
     },
     "metadata": {},
     "output_type": "display_data"
    },
    {
     "name": "stdout",
     "output_type": "stream",
     "text": [
      "\n"
     ]
    }
   ],
   "source": [
    "import transformers\n",
    "from textattack.models.wrappers import HuggingFaceModelWrapper\n",
    "\n",
    "# https://huggingface.co/textattack\n",
    "model = transformers.AutoModelForSequenceClassification.from_pretrained(\"textattack/albert-base-v2-imdb\")\n",
    "tokenizer = transformers.AutoTokenizer.from_pretrained(\"textattack/albert-base-v2-imdb\")\n",
    "# We wrap the model so it can be used by textattack\n",
    "model_wrapper = HuggingFaceModelWrapper(model, tokenizer)"
   ]
  },
  {
   "cell_type": "markdown",
   "metadata": {
    "id": "D61VLa8FexyK"
   },
   "source": [
    "## **Creating A Custom Dataset**\n",
    "\n",
    "Textattack takes in dataset in the form of a list of tuples. The tuple can be in the form of (\"string\", label) or (\"string\", label, label). In this case we will use former one, since we want to create a custom movie review dataset with label 0 representing a positive review, and label 1 representing a negative review.\n",
    "\n",
    "For simplicity, I created a dataset consisting of 4 reviews, the 1st and 4th review have \"correct\" labels, while the 2nd and 3rd review have \"incorrect\" labels. We will see how this impacts perturbation later in this tutorial.\n"
   ]
  },
  {
   "cell_type": "code",
   "execution_count": 3,
   "metadata": {
    "id": "nk_MUu5Duf1V"
   },
   "outputs": [],
   "source": [
    "# dataset: An iterable of (text, ground_truth_output) pairs.\n",
    "#0 means the review is negative\n",
    "#1 means the review is positive\n",
    "custom_dataset = [\n",
    "    ('I hate this movie', 0), #A negative comment, with a negative label\n",
    "    ('I hate this movie', 1), #A negative comment, with a positive label\n",
    "    ('I love this movie', 0), #A positive comment, with a negative label\n",
    "    ('I love this movie', 1), #A positive comment, with a positive label\n",
    "]"
   ]
  },
  {
   "cell_type": "markdown",
   "metadata": {
    "id": "ijVmi6PbiUYZ"
   },
   "source": [
    "## **Creating An Attack**"
   ]
  },
  {
   "cell_type": "code",
   "execution_count": 4,
   "metadata": {
    "colab": {
     "base_uri": "https://localhost:8080/"
    },
    "id": "-iEH_hf6iMEw",
    "outputId": "0c836c5b-ddd5-414d-f73d-da04067054d8"
   },
   "outputs": [
    {
     "name": "stderr",
     "output_type": "stream",
     "text": [
      "textattack: Unknown if model of class <class 'transformers.models.albert.modeling_albert.AlbertForSequenceClassification'> compatible with goal function <class 'textattack.goal_functions.classification.untargeted_classification.UntargetedClassification'>.\n"
     ]
    }
   ],
   "source": [
    "from textattack import Attack\n",
    "from textattack.search_methods import GreedySearch\n",
    "from textattack.constraints.pre_transformation import RepeatModification, StopwordModification\n",
    "from textattack.goal_functions import UntargetedClassification\n",
    "from textattack.transformations import WordSwapEmbedding\n",
    "from textattack.constraints.pre_transformation import RepeatModification\n",
    "from textattack.constraints.pre_transformation import StopwordModification\n",
    "\n",
    "# We'll use untargeted classification as the goal function.\n",
    "goal_function = UntargetedClassification(model_wrapper)\n",
    "# We'll to use our WordSwapEmbedding as the attack transformation.\n",
    "transformation = WordSwapEmbedding() \n",
    "# We'll constrain modification of already modified indices and stopwords\n",
    "constraints = [RepeatModification(),\n",
    "               StopwordModification()]\n",
    "# We'll use the Greedy search method\n",
    "search_method = GreedySearch()\n",
    "# Now, let's make the attack from the 4 components:\n",
    "attack = Attack(goal_function, constraints, transformation, search_method)"
   ]
  },
  {
   "cell_type": "markdown",
   "metadata": {
    "id": "4hUA8ntnfJzH"
   },
   "source": [
    "## **Attack Results With Custom Dataset**\n",
    "\n",
    "As you can see, the attack fools the model by changing a few words in the 1st and 4th review.\n",
    "\n",
    "The attack skipped the 2nd and and 3rd review because since it they were labeled incorrectly, they managed to fool the model without any modifications."
   ]
  },
  {
   "cell_type": "code",
   "execution_count": 5,
   "metadata": {
    "colab": {
     "base_uri": "https://localhost:8080/"
    },
    "id": "-ivoHEOXfIfN",
    "outputId": "9ec660b6-44fc-4354-9dd1-1641b6f4c986"
   },
   "outputs": [
    {
     "name": "stdout",
     "output_type": "stream",
     "text": [
      "\u001b[91m0 (99%)\u001b[0m --> \u001b[92m1 (81%)\u001b[0m\n",
      "\n",
      "\u001b[91mI\u001b[0m \u001b[91mhate\u001b[0m this \u001b[91mmovie\u001b[0m\n",
      "\n",
      "\u001b[92mdid\u001b[0m \u001b[92mhateful\u001b[0m this \u001b[92mfootage\u001b[0m\n",
      "\u001b[91m0 (99%)\u001b[0m --> \u001b[37m[SKIPPED]\u001b[0m\n",
      "\n",
      "I hate this movie\n",
      "\u001b[92m1 (96%)\u001b[0m --> \u001b[37m[SKIPPED]\u001b[0m\n",
      "\n",
      "I love this movie\n",
      "\u001b[92m1 (96%)\u001b[0m --> \u001b[91m0 (99%)\u001b[0m\n",
      "\n",
      "I \u001b[92mlove\u001b[0m this movie\n",
      "\n",
      "I \u001b[91miove\u001b[0m this movie\n"
     ]
    }
   ],
   "source": [
    "for example, label in custom_dataset:\n",
    "    result = attack.attack(example, label)\n",
    "    print(result.__str__(color_method='ansi'))"
   ]
  },
  {
   "cell_type": "markdown",
   "metadata": {
    "id": "foFZmk8vY5z0"
   },
   "source": [
    "## **Creating A Custom Word Embedding**\n",
    "\n",
    "In textattack, a pre-trained word embedding is necessary in transformation in order to find synonym replacements, and in constraints to check the semantic validity of the transformation. To use custom pre-trained word embeddings, you can either create a new class that inherits the AbstractWordEmbedding class, or use the WordEmbedding class which takes in 4 parameters."
   ]
  },
  {
   "cell_type": "code",
   "execution_count": 6,
   "metadata": {
    "id": "owj_jMHRxEF5"
   },
   "outputs": [],
   "source": [
    "from textattack.shared import WordEmbedding\n",
    "\n",
    "embedding_matrix = [[1.0], [2.0], [3.0], [4.0]] #2-D array of shape N x D where N represents size of vocab and D is the dimension of embedding vectors.\n",
    "word2index = {\"hate\":0, \"despise\":1, \"like\":2, \"love\":3} #dictionary that maps word to its index with in the embedding matrix.\n",
    "index2word = {0:\"hate\", 1: \"despise\", 2:\"like\", 3:\"love\"} #dictionary that maps index to its word.\n",
    "nn_matrix = [[0, 1, 2, 3], [1, 0, 2, 3], [2, 1, 3, 0], [3, 2, 1, 0]] #2-D integer array of shape N x K where N represents size of vocab and K is the top-K nearest neighbours.\n",
    "\n",
    "embedding = WordEmbedding(embedding_matrix, word2index, index2word, nn_matrix)"
   ]
  },
  {
   "cell_type": "markdown",
   "metadata": {
    "id": "s9ZEV_ykhmBn"
   },
   "source": [
    "## **Attack Results With Custom Dataset and Word Embedding**\n",
    "\n",
    "Now if we run the attack again with the custom word embedding, you will notice the modifications are limited to the vocab provided by our custom word embedding."
   ]
  },
  {
   "cell_type": "code",
   "execution_count": 7,
   "metadata": {
    "colab": {
     "base_uri": "https://localhost:8080/"
    },
    "id": "gZ98UZ6I5sIn",
    "outputId": "59a653cb-85cb-46b5-d81b-c1a05ebe8a3e"
   },
   "outputs": [
    {
     "name": "stdout",
     "output_type": "stream",
     "text": [
      "\u001b[91m0 (99%)\u001b[0m --> \u001b[92m1 (98%)\u001b[0m\n",
      "\n",
      "I \u001b[91mhate\u001b[0m this movie\n",
      "\n",
      "I \u001b[92mlike\u001b[0m this movie\n",
      "\u001b[91m0 (99%)\u001b[0m --> \u001b[37m[SKIPPED]\u001b[0m\n",
      "\n",
      "I hate this movie\n",
      "\u001b[92m1 (96%)\u001b[0m --> \u001b[37m[SKIPPED]\u001b[0m\n",
      "\n",
      "I love this movie\n",
      "\u001b[92m1 (96%)\u001b[0m --> \u001b[91m0 (99%)\u001b[0m\n",
      "\n",
      "I \u001b[92mlove\u001b[0m this movie\n",
      "\n",
      "I \u001b[91mdespise\u001b[0m this movie\n"
     ]
    }
   ],
   "source": [
    "from textattack.attack_results import SuccessfulAttackResult\n",
    "\n",
    "transformation = WordSwapEmbedding(3, embedding) \n",
    "\n",
    "attack = Attack(goal_function, constraints, transformation, search_method)\n",
    "\n",
    "for example, label in custom_dataset:\n",
    "    result = attack.attack(example, label)\n",
    "    print(result.__str__(color_method='ansi'))"
   ]
  }
 ],
 "metadata": {
  "colab": {
   "name": "Custom Data and Embedding with TextAttack.ipynb",
   "provenance": []
  },
  "kernelspec": {
   "display_name": "Python 3 (ipykernel)",
   "language": "python",
   "name": "python3"
  },
  "language_info": {
   "codemirror_mode": {
    "name": "ipython",
    "version": 3
   },
   "file_extension": ".py",
   "mimetype": "text/x-python",
   "name": "python",
   "nbconvert_exporter": "python",
   "pygments_lexer": "ipython3",
<<<<<<< HEAD
   "version": "3.7.9"
=======
   "version": "3.7.7"
>>>>>>> 1cc65095
  }
 },
 "nbformat": 4,
 "nbformat_minor": 4
}<|MERGE_RESOLUTION|>--- conflicted
+++ resolved
@@ -539,11 +539,7 @@
    "name": "python",
    "nbconvert_exporter": "python",
    "pygments_lexer": "ipython3",
-<<<<<<< HEAD
-   "version": "3.7.9"
-=======
    "version": "3.7.7"
->>>>>>> 1cc65095
   }
  },
  "nbformat": 4,
