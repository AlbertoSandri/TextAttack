--- conflicted
+++ resolved
@@ -11,16 +11,9 @@
     Samples are loaded as (input, translation) tuples of string pairs.
     
     """
-<<<<<<< HEAD
     DATA_PATH = 'datasets/translation/NewsTest2013EnglishToGerman'
+    
     def __init__(self, offset=0, shuffle=False):
         self._load_pickle_file(NewsTest2013EnglishToGerman.DATA_PATH, offset=offset)
         if shuffle:
-            self._shuffle_data()
-=======
-
-    DATA_PATH = "datasets/translation/NewsTest2013EnglishToGerman"
-
-    def __init__(self, offset=0):
-        self._load_pickle_file(NewsTest2013EnglishToGerman.DATA_PATH, offset=offset)
->>>>>>> c155c0a3
+            self._shuffle_data()