import re
import string

import flair

from .importing import LazyLoader


def has_letter(word):
    """Returns true if `word` contains at least one character in [A-Za-z]."""
    return re.search("[A-Za-z]+", word) is not None


def is_one_word(word):
    return len(words_from_text(word)) == 1


def add_indent(s_, numSpaces):
    s = s_.split("\n")
    # don't do anything for single-line stuff
    if len(s) == 1:
        return s_
    first = s.pop(0)
    s = [(numSpaces * " ") + line for line in s]
    s = "\n".join(s)
    s = first + "\n" + s
    return s


def words_from_text(s, words_to_ignore=[]):
    """Lowercases a string, removes all non-alphanumeric characters, and splits
    into words."""
<<<<<<< HEAD
    # try:
    #     isReliable, textBytesFound, details = cld2.detect(s)
    #     if details[0][0] == "Chinese" or details[0][0] == "ChineseT":
    #         seg_list = jieba.cut(s, cut_all=False)
    #         s = " ".join(seg_list)
    #     else:
    #         s = " ".join(s.split())
    # except Exception:
    #     s = " ".join(s.split())
=======
>>>>>>> 5043fb64
    s = " ".join(s.split())

    homos = """˗৭Ȣ𝟕бƼᏎƷᒿlO`ɑЬϲԁе𝚏ɡհіϳ𝒌ⅼｍոорԛⲅѕ𝚝սѵԝ×уᴢ"""
    exceptions = """'-_*@"""
    filter_pattern = homos + """'\\-_\\*@"""
    # TODO: consider whether one should add "." to `exceptions` (and "\." to `filter_pattern`)
    # example "My email address is xxx@yyy.com"
    filter_pattern = f"[\\w{filter_pattern}]+"
    words = []
    for word in s.split():
        # Allow apostrophes, hyphens, underscores, asterisks and at signs as long as they don't begin the word.
        word = word.lstrip(exceptions)
        filt = [w.lstrip(exceptions) for w in re.findall(filter_pattern, word)]
        words.extend(filt)
    words = list(filter(lambda w: w not in words_to_ignore + [""], words))
    return words


class TextAttackFlairTokenizer(flair.data.Tokenizer):
    def tokenize(self, text: str):
        return words_from_text(text)


def default_class_repr(self):
    if hasattr(self, "extra_repr_keys"):
        extra_params = []
        for key in self.extra_repr_keys():
            extra_params.append("  (" + key + ")" + ":  {" + key + "}")
        if len(extra_params):
            extra_str = "\n" + "\n".join(extra_params) + "\n"
            extra_str = f"({extra_str})"
        else:
            extra_str = ""
        extra_str = extra_str.format(**self.__dict__)
    else:
        extra_str = ""
    return f"{self.__class__.__name__}{extra_str}"


class ReprMixin(object):
    """Mixin for enhanced __repr__ and __str__."""

    def __repr__(self):
        return default_class_repr(self)

    __str__ = __repr__

    def extra_repr_keys(self):
        """extra fields to be included in the representation of a class."""
        return []


LABEL_COLORS = [
    "red",
    "green",
    "blue",
    "purple",
    "yellow",
    "orange",
    "pink",
    "cyan",
    "gray",
    "brown",
]


def process_label_name(label_name):
    """Takes a label name from a dataset and makes it nice.

    Meant to correct different abbreviations and automatically
    capitalize.
    """
    label_name = label_name.lower()
    if label_name == "neg":
        label_name = "negative"
    elif label_name == "pos":
        label_name = "positive"
    return label_name.capitalize()


def color_from_label(label_num):
    """Arbitrary colors for different labels."""
    try:
        label_num %= len(LABEL_COLORS)
        return LABEL_COLORS[label_num]
    except TypeError:
        return "blue"


def color_from_output(label_name, label):
    """Returns the correct color for a label name, like 'positive', 'medicine',
    or 'entailment'."""
    label_name = label_name.lower()
    if label_name in {"entailment", "positive"}:
        return "green"
    elif label_name in {"contradiction", "negative"}:
        return "red"
    elif label_name in {"neutral"}:
        return "gray"
    else:
        # if no color pre-stored for label name, return color corresponding to
        # the label number (so, even for unknown datasets, we can give each
        # class a distinct color)
        return color_from_label(label)


class ANSI_ESCAPE_CODES:
    """Escape codes for printing color to the terminal."""

    HEADER = "\033[95m"
    OKBLUE = "\033[94m"
    OKGREEN = "\033[92m"

    GRAY = "\033[37m"
    PURPLE = "\033[35m"
    YELLOW = "\033[93m"
    ORANGE = "\033[38:5:208m"
    PINK = "\033[95m"
    CYAN = "\033[96m"
    GRAY = "\033[38:5:240m"
    BROWN = "\033[38:5:52m"

    WARNING = "\033[93m"
    FAIL = "\033[91m"
    BOLD = "\033[1m"
    UNDERLINE = "\033[4m"
    """ This color stops the current color sequence. """
    STOP = "\033[0m"


def color_text(text, color=None, method=None):
    if not (isinstance(color, str) or isinstance(color, tuple)):
        raise TypeError(f"Cannot color text with provided color of type {type(color)}")
    if isinstance(color, tuple):
        if len(color) > 1:
            text = color_text(text, color[1:], method)
        color = color[0]

    if method is None:
        return text
    if method == "html":
        return f"<font color = {color}>{text}</font>"
    elif method == "ansi":
        if color == "green":
            color = ANSI_ESCAPE_CODES.OKGREEN
        elif color == "red":
            color = ANSI_ESCAPE_CODES.FAIL
        elif color == "blue":
            color = ANSI_ESCAPE_CODES.OKBLUE
        elif color == "purple":
            color = ANSI_ESCAPE_CODES.PURPLE
        elif color == "yellow":
            color = ANSI_ESCAPE_CODES.YELLOW
        elif color == "orange":
            color = ANSI_ESCAPE_CODES.ORANGE
        elif color == "pink":
            color = ANSI_ESCAPE_CODES.PINK
        elif color == "cyan":
            color = ANSI_ESCAPE_CODES.CYAN
        elif color == "gray":
            color = ANSI_ESCAPE_CODES.GRAY
        elif color == "brown":
            color = ANSI_ESCAPE_CODES.BROWN
        elif color == "bold":
            color = ANSI_ESCAPE_CODES.BOLD
        elif color == "underline":
            color = ANSI_ESCAPE_CODES.UNDERLINE
        elif color == "warning":
            color = ANSI_ESCAPE_CODES.WARNING
        else:
            raise ValueError(f"unknown text color {color}")

        return color + text + ANSI_ESCAPE_CODES.STOP
    elif method == "file":
        return "[[" + text + "]]"


_flair_pos_tagger = None


def flair_tag(sentence, tag_type="upos-fast"):
    """Tags a `Sentence` object using `flair` part-of-speech tagger."""
    global _flair_pos_tagger
    if not _flair_pos_tagger:
        from flair.models import SequenceTagger

        _flair_pos_tagger = SequenceTagger.load(tag_type)
    _flair_pos_tagger.predict(sentence, force_token_predictions=True)


def zip_flair_result(pred, tag_type="upos-fast"):
    """Takes a sentence tagging from `flair` and returns two lists, of words
    and their corresponding parts-of-speech."""
    from flair.data import Sentence

    if not isinstance(pred, Sentence):
        raise TypeError("Result from Flair POS tagger must be a `Sentence` object.")

    tokens = pred.tokens
    word_list = []
    pos_list = []
    for token in tokens:
        word_list.append(token.text)
        if "pos" in tag_type:
            pos_list.append(token.annotation_layers["pos"][0]._value)
        elif tag_type == "ner":
            pos_list.append(token.get_label("ner"))

    return word_list, pos_list


stanza = LazyLoader("stanza", globals(), "stanza")


def zip_stanza_result(pred, tagset="universal"):
    """Takes the first sentence from a document from `stanza` and returns two
    lists, one of words and the other of their corresponding parts-of-
    speech."""
    if not isinstance(pred, stanza.models.common.doc.Document):
        raise TypeError("Result from Stanza POS tagger must be a `Document` object.")

    word_list = []
    pos_list = []

    for sentence in pred.sentences:
        for word in sentence.words:
            word_list.append(word.text)
            if tagset == "universal":
                pos_list.append(word.upos)
            else:
                pos_list.append(word.xpos)

    return word_list, pos_list


def check_if_subword(token, model_type, starting=False):
    """Check if ``token`` is a subword token that is not a standalone word.

    Args:
        token (str): token to check.
        model_type (str): type of model (options: "bert", "roberta", "xlnet").
        starting (bool): Should be set ``True`` if this token is the starting token of the overall text.
            This matters because models like RoBERTa does not add "Ġ" to beginning token.
    Returns:
        (bool): ``True`` if ``token`` is a subword token.
    """
    avail_models = [
        "bert",
        "gpt",
        "gpt2",
        "roberta",
        "bart",
        "electra",
        "longformer",
        "xlnet",
    ]
    if model_type not in avail_models:
        raise ValueError(
            f"Model type {model_type} is not available. Options are {avail_models}."
        )
    if model_type in ["bert", "electra"]:
        return True if "##" in token else False
    elif model_type in ["gpt", "gpt2", "roberta", "bart", "longformer"]:
        if starting:
            return False
        else:
            return False if token[0] == "Ġ" else True
    elif model_type == "xlnet":
        return False if token[0] == "_" else True
    else:
        return False


def strip_BPE_artifacts(token, model_type):
    """Strip characters such as "Ġ" that are left over from BPE tokenization.

    Args:
        token (str)
        model_type (str): type of model (options: "bert", "roberta", "xlnet")
    """
    avail_models = [
        "bert",
        "gpt",
        "gpt2",
        "roberta",
        "bart",
        "electra",
        "longformer",
        "xlnet",
    ]
    if model_type not in avail_models:
        raise ValueError(
            f"Model type {model_type} is not available. Options are {avail_models}."
        )
    if model_type in ["bert", "electra"]:
        return token.replace("##", "")
    elif model_type in ["gpt", "gpt2", "roberta", "bart", "longformer"]:
        return token.replace("Ġ", "")
    elif model_type == "xlnet":
        if len(token) > 1 and token[0] == "_":
            return token[1:]
        else:
            return token
    else:
        return token


def check_if_punctuations(word):
    """Returns ``True`` if ``word`` is just a sequence of punctuations."""
    for c in word:
        if c not in string.punctuation:
            return False
    return True<|MERGE_RESOLUTION|>--- conflicted
+++ resolved
@@ -30,18 +30,6 @@
 def words_from_text(s, words_to_ignore=[]):
     """Lowercases a string, removes all non-alphanumeric characters, and splits
     into words."""
-<<<<<<< HEAD
-    # try:
-    #     isReliable, textBytesFound, details = cld2.detect(s)
-    #     if details[0][0] == "Chinese" or details[0][0] == "ChineseT":
-    #         seg_list = jieba.cut(s, cut_all=False)
-    #         s = " ".join(seg_list)
-    #     else:
-    #         s = " ".join(s.split())
-    # except Exception:
-    #     s = " ".join(s.split())
-=======
->>>>>>> 5043fb64
     s = " ".join(s.split())
 
     homos = """˗৭Ȣ𝟕бƼᏎƷᒿlO`ɑЬϲԁе𝚏ɡհіϳ𝒌ⅼｍոорԛⲅѕ𝚝սѵԝ×уᴢ"""
