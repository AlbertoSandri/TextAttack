import numpy as np
from textattack.transformations.transformation import Transformation

class CompositeTransformation(Transformation):
    def __init__(self, transformations):
        if not (isinstance(transformations, list) or isinstance(transformations, tuple)):
            raise TypeError('transformations must be list or tuple')
        elif not len(transformations):
            raise ValueError('transformations cannot be empty')
        self.transformations = transformations
    
    def __call__(self, *args, **kwargs):
        new_tokenized_texts = set()
        for transformation in self.transformations:
            new_tokenized_texts.update(
                transformation(*args, **kwargs)
            )
<<<<<<< HEAD
        return list(new_tokenized_texts)
    
    def consists_of(self, validator):
        for transformation in self.transformations:
            if not transformation.consists_of(validator):
                return False
        return True
=======
        return list(new_tokenized_texts)
>>>>>>> 8c265fe2
<|MERGE_RESOLUTION|>--- conflicted
+++ resolved
@@ -15,14 +15,4 @@
             new_tokenized_texts.update(
                 transformation(*args, **kwargs)
             )
-<<<<<<< HEAD
-        return list(new_tokenized_texts)
-    
-    def consists_of(self, validator):
-        for transformation in self.transformations:
-            if not transformation.consists_of(validator):
-                return False
-        return True
-=======
-        return list(new_tokenized_texts)
->>>>>>> 8c265fe2
+        return list(new_tokenized_texts)