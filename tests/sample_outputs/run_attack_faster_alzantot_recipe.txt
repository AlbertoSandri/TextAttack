/.*/Attack(
  (search_method): GeneticAlgorithm(
    (pop_size):  60
    (max_iters):  20
    (temp):  0.3
    (give_up_if_no_improvement):  False
  )
  (goal_function):  UntargetedClassification
  (transformation):  WordSwapEmbedding(
    (max_candidates):  8
    (embedding_type):  paragramcf
  )
  (constraints): 
    (0): MaxWordsPerturbed(
        (max_percent):  0.2
        (compare_against_original):  True
      )
    (1): WordEmbeddingDistance(
        (embedding_type):  paragramcf
        (max_mse_dist):  0.5
        (cased):  False
        (include_unknown_words):  True
        (compare_against_original):  True
      )
    (2): LearningToWriteLanguageModel(
        (max_log_prob_diff):  5.0
        (compare_against_original):  True
      )
    (3): RepeatModification
    (4): StopwordModification
  (is_black_box):  True
) 
/.*/
--------------------------------------------- Result 1 ---------------------------------------------
<<<<<<< HEAD
[92mPositive (100%)[0m --> [91mNegative (74%)[0m

this kind of hands-on [92mstorytelling[0m is ultimately what makes shanghai [92mghetto[0m move beyond a good , dry , [92mreliable[0m textbook and what [92mallows[0m it to rank with its worthy predecessors .

this kind of hands-on [91mtale[0m is ultimately what makes shanghai [91mslum[0m move beyond a good , dry , [91mcredible[0m textbook and what [91mallowed[0m it to rank with its worthy predecessors .


--------------------------------------------- Result 2 ---------------------------------------------
[92mPositive (80%)[0m --> [91mNegative (100%)[0m

making such a tragedy the backdrop to a love story risks trivializing it , [92mthough[0m chouraqui no doubt intended the film to affirm love's power to help people endure [92malmost[0m unimaginable horror .

making such a tragedy the backdrop to a love story risks trivializing it , [91mnotwithstanding[0m chouraqui no doubt intended the film to affirm love's power to help people endure [91mabout[0m unimaginable horror .


--------------------------------------------- Result 3 ---------------------------------------------
[92mPositive (92%)[0m --> [91mNegative (52%)[0m
=======
[92mPositive (73%)[0m --> [91mNegative (68%)[0m

this kind of hands-on storytelling is ultimately what makes shanghai ghetto move beyond a good , dry , reliable [92mtextbook[0m and what allows it to rank with its [92mworthy[0m predecessors .

this kind of hands-on storytelling is ultimately what makes shanghai ghetto move beyond a good , dry , reliable [91mmanuals[0m and what allows it to rank with its [91mcreditable[0m predecessors .


--------------------------------------------- Result 2 ---------------------------------------------
[91mNegative (73%)[0m --> [37m[SKIPPED][0m

making such a tragedy the backdrop to a love story risks trivializing it , though chouraqui no doubt intended the film to affirm love's power to help people endure almost unimaginable horror .


--------------------------------------------- Result 3 ---------------------------------------------
[91mNegative (62%)[0m --> [37m[SKIPPED][0m
>>>>>>> 72423547

grown-up quibbles are beside the point here . the [92mlittle[0m [92mgirls[0m [92munderstand[0m , and mccracken [92mknows[0m that's all that [92mmatters[0m .

grown-up quibbles are beside the point here . the [91msmall[0m [91mgirl[0m [91munderstanding[0m , and mccracken [91mrealises[0m that's all that [91mquestions[0m .



+-------------------------------+--------+
| Attack Results                |        |
+-------------------------------+--------+
<<<<<<< HEAD
| Number of successful attacks: | 3      |
| Number of failed attacks:     | 0      |
| Number of skipped attacks:    | 0      |
| Original accuracy:            | 100.0% |
| Accuracy under attack:        | 0.0%   |
| Attack success rate:          | 100.0% |
| Average perturbed word %:     | 16.17% |
| Average num. words per input: | 25.67  |
| Avg num queries:              | 837.67 |
=======
| Number of successful attacks: | 1      |
| Number of failed attacks:     | 0      |
| Number of skipped attacks:    | 2      |
| Original accuracy:            | 33.33% |
| Accuracy under attack:        | 0.0%   |
| Attack success rate:          | 100.0% |
| Average perturbed word %:     | 7.14%  |
| Average num. words per input: | 25.67  |
| Avg num queries:              | 521.0  |
>>>>>>> 72423547
+-------------------------------+--------+<|MERGE_RESOLUTION|>--- conflicted
+++ resolved
@@ -32,25 +32,6 @@
 ) 
 /.*/
 --------------------------------------------- Result 1 ---------------------------------------------
-<<<<<<< HEAD
-[92mPositive (100%)[0m --> [91mNegative (74%)[0m
-
-this kind of hands-on [92mstorytelling[0m is ultimately what makes shanghai [92mghetto[0m move beyond a good , dry , [92mreliable[0m textbook and what [92mallows[0m it to rank with its worthy predecessors .
-
-this kind of hands-on [91mtale[0m is ultimately what makes shanghai [91mslum[0m move beyond a good , dry , [91mcredible[0m textbook and what [91mallowed[0m it to rank with its worthy predecessors .
-
-
---------------------------------------------- Result 2 ---------------------------------------------
-[92mPositive (80%)[0m --> [91mNegative (100%)[0m
-
-making such a tragedy the backdrop to a love story risks trivializing it , [92mthough[0m chouraqui no doubt intended the film to affirm love's power to help people endure [92malmost[0m unimaginable horror .
-
-making such a tragedy the backdrop to a love story risks trivializing it , [91mnotwithstanding[0m chouraqui no doubt intended the film to affirm love's power to help people endure [91mabout[0m unimaginable horror .
-
-
---------------------------------------------- Result 3 ---------------------------------------------
-[92mPositive (92%)[0m --> [91mNegative (52%)[0m
-=======
 [92mPositive (73%)[0m --> [91mNegative (68%)[0m
 
 this kind of hands-on storytelling is ultimately what makes shanghai ghetto move beyond a good , dry , reliable [92mtextbook[0m and what allows it to rank with its [92mworthy[0m predecessors .
@@ -66,28 +47,14 @@
 
 --------------------------------------------- Result 3 ---------------------------------------------
 [91mNegative (62%)[0m --> [37m[SKIPPED][0m
->>>>>>> 72423547
 
-grown-up quibbles are beside the point here . the [92mlittle[0m [92mgirls[0m [92munderstand[0m , and mccracken [92mknows[0m that's all that [92mmatters[0m .
-
-grown-up quibbles are beside the point here . the [91msmall[0m [91mgirl[0m [91munderstanding[0m , and mccracken [91mrealises[0m that's all that [91mquestions[0m .
+grown-up quibbles are beside the point here . the little girls understand , and mccracken knows that's all that matters .
 
 
 
 +-------------------------------+--------+
 | Attack Results                |        |
 +-------------------------------+--------+
-<<<<<<< HEAD
-| Number of successful attacks: | 3      |
-| Number of failed attacks:     | 0      |
-| Number of skipped attacks:    | 0      |
-| Original accuracy:            | 100.0% |
-| Accuracy under attack:        | 0.0%   |
-| Attack success rate:          | 100.0% |
-| Average perturbed word %:     | 16.17% |
-| Average num. words per input: | 25.67  |
-| Avg num queries:              | 837.67 |
-=======
 | Number of successful attacks: | 1      |
 | Number of failed attacks:     | 0      |
 | Number of skipped attacks:    | 2      |
@@ -97,5 +64,4 @@
 | Average perturbed word %:     | 7.14%  |
 | Average num. words per input: | 25.67  |
 | Avg num queries:              | 521.0  |
->>>>>>> 72423547
 +-------------------------------+--------+