--- conflicted
+++ resolved
@@ -51,21 +51,6 @@
 
 
 
-<<<<<<< HEAD
-+-------------------------------+---------+
-| Attack Results                |         |
-+-------------------------------+---------+
-| Number of successful attacks: | 2       |
-| Number of failed attacks:     | 1       |
-| Number of skipped attacks:    | 0       |
-| Original accuracy:            | 100.0%  |
-| Accuracy under attack:        | 33.33%  |
-| Attack success rate:          | 66.67%  |
-| Average perturbed word %:     | 8.58%   |
-| Average num. words per input: | 25.67   |
-| Avg num queries:              | 1371.67 |
-+-------------------------------+---------+
-=======
 +-------------------------------+--------+
 | Attack Results                |        |
 +-------------------------------+--------+
@@ -78,5 +63,4 @@
 | Average perturbed word %:     | 10.01% |
 | Average num. words per input: | 27.0   |
 | Avg num queries:              | 522.33 |
-+-------------------------------+--------+
->>>>>>> 79e85fc9
++-------------------------------+--------+