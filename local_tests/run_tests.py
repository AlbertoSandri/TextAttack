--- conflicted
+++ resolved
@@ -40,15 +40,10 @@
     print_gray(f'Passed {passed_tests}/{len(tests)} in {end_time-start_time}s.')
     
 
-<<<<<<< HEAD
-def run_tests_by_name(test_names):
+def run_tests_by_name(args):
     change_to_root_dir()
     from test_lists import tests
-    test_names = set(test_names)
-=======
-def run_tests_by_name(args):
     test_names = set(args.tests)
->>>>>>> 035e826e
     start_time = time.time()
     passed_tests = 0
     executed_tests = 0
